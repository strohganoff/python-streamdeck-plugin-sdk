--- conflicted
+++ resolved
@@ -11,26 +11,12 @@
     from collections.abc import Callable, Generator
     from typing import Protocol
 
-<<<<<<< HEAD
-    from typing_extensions import ParamSpec, TypeAlias, TypeVar  # noqa: UP035
-
-    from streamdeck.models.events import EventBase
-
-
-    EventNameStr: TypeAlias = str  # noqa: UP040
-    """Type alias for the event name string.
-
-    We don't define literal string values here, as the list of available event names can be added to dynamically.
-    """
-
-=======
     from typing_extensions import ParamSpec, TypeVar
 
     from streamdeck.models.events import EventBase
     from streamdeck.types import ActionUUIDStr, EventNameStr
 
 
->>>>>>> a2ed9417
 
     EventModel_contra = TypeVar("EventModel_contra", bound=EventBase, default=EventBase, contravariant=True)
     InjectableParams = ParamSpec("InjectableParams", default=...)
@@ -48,15 +34,7 @@
     """Base class for all actions."""
 
     def __init__(self) -> None:
-<<<<<<< HEAD
-        """Initialize an Action instance.
-
-        Args:
-            uuid (str): The unique identifier for the action.
-        """
-=======
         """Initialize an Action instance."""
->>>>>>> a2ed9417
         self._events: dict[EventNameStr, set[EventHandlerFunc]] = defaultdict(set)
 
     def on(self, event_name: EventNameStr, /) -> Callable[[EventHandlerFunc[EventModel_contra, InjectableParams]], EventHandlerFunc[EventModel_contra, InjectableParams]]:
@@ -72,13 +50,8 @@
             KeyError: If the provided event name is not available.
         """
         def _wrapper(func: EventHandlerFunc[EventModel_contra, InjectableParams]) -> EventHandlerFunc[EventModel_contra, InjectableParams]:
-<<<<<<< HEAD
-            # Cast to EventHandler with default type arguments so that the storage type is consistent.
-            self._events[event_name].add(cast("EventHandler", func))
-=======
             # Cast to EventHandlerFunc with default type arguments so that the storage type is consistent.
             self._events[event_name].add(cast("EventHandlerFunc", func))
->>>>>>> a2ed9417
             return func
 
         return _wrapper
@@ -146,11 +119,7 @@
         """
         self._plugin_actions.append(action)
 
-<<<<<<< HEAD
-    def get_action_handlers(self, event_name: EventNameStr, event_action_uuid: str | None = None) -> Generator[EventHandlerFunc, None, None]:
-=======
     def get_action_handlers(self, event_name: EventNameStr, event_action_uuid: ActionUUIDStr | None = None) -> Generator[EventHandlerFunc, None, None]:
->>>>>>> a2ed9417
         """Get all event handlers for a specific event from all registered actions.
 
         Args:
